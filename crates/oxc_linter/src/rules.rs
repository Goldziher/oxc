--- conflicted
+++ resolved
@@ -126,11 +126,8 @@
     pub mod require_await;
     pub mod require_yield;
     pub mod sort_imports;
-<<<<<<< HEAD
     pub mod sort_keys;
-=======
     pub mod sort_vars;
->>>>>>> 24d6a47f
     pub mod symbol_description;
     pub mod unicode_bom;
     pub mod use_isnan;
@@ -498,13 +495,10 @@
     eslint::max_classes_per_file,
     eslint::max_lines,
     eslint::max_params,
-<<<<<<< HEAD
-=======
     eslint::no_ternary,
     eslint::no_this_before_super,
     eslint::no_template_curly_in_string,
     eslint::no_alert,
->>>>>>> 24d6a47f
     eslint::no_array_constructor,
     eslint::no_async_promise_executor,
     eslint::no_await_in_loop,
@@ -512,11 +506,8 @@
     eslint::no_caller,
     eslint::no_case_declarations,
     eslint::no_class_assign,
-<<<<<<< HEAD
-=======
     eslint::no_label_var,
     eslint::require_await,
->>>>>>> 24d6a47f
     eslint::no_compare_neg_zero,
     eslint::no_cond_assign,
     eslint::no_console,
@@ -596,12 +587,9 @@
     eslint::require_await,
     eslint::require_yield,
     eslint::sort_imports,
-<<<<<<< HEAD
+    eslint::sort_vars,
     eslint::sort_keys,
     eslint::symbol_description,
-=======
-    eslint::sort_vars,
->>>>>>> 24d6a47f
     eslint::unicode_bom,
     eslint::use_isnan,
     eslint::valid_typeof,
